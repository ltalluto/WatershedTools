--- conflicted
+++ resolved
@@ -1,10 +1,6 @@
 Package: WatershedTools
 Title: Tools for watershed analysis
-<<<<<<< HEAD
-Version: 1.0.0.9011
-=======
-Version: 1.0.1
->>>>>>> 02d8fc58
+Version: 1.0.1.9011
 Authors@R: 
     person(given = "Matthew",
            family = "Talluto",
