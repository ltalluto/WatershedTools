--- conflicted
+++ resolved
@@ -39,7 +39,6 @@
 	return(slope)
 }
 
-<<<<<<< HEAD
 #' Nearest neighbors of pixels
 #' @keywords internal
 ds = function(pix, ws) {
@@ -57,12 +56,6 @@
 		val = NA
 	val
 }
-=======
-
-
-
->>>>>>> 69340c14
-
 
 #' Produces a site by pixel distance matrix
 #'
